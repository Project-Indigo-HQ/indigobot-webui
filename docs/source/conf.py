--- conflicted
+++ resolved
@@ -4,6 +4,7 @@
 # https://www.sphinx-doc.org/en/master/usage/configuration.html
 
 import sys
+import os
 
 # Add the project root directory to the Python path
 sys.path.insert(0, os.path.abspath("../.."))
@@ -29,7 +30,6 @@
     from typing import Any, Dict, List, Optional, Tuple, Union
 
 MOCK_MODULES = [
-<<<<<<< HEAD
     "langchain",
     "langchain_core",
     "langchain_community",
@@ -38,7 +38,6 @@
     "anthropic",
     "openai",
     "chromadb",
-=======
     "typing_extensions",
     "requests",
     "requests.exceptions",
@@ -154,13 +153,10 @@
     "openai",
     "chromadb",
     "chromadb.config",
->>>>>>> 6d811ff8
     "bs4",
     "numpy",
     "pandas",
     "sqlalchemy",
-<<<<<<< HEAD
-=======
     "langchain_core.tracers._streaming",
     "langchain_core.tracers.base",
     "langchain_core.tracers.schemas",
@@ -172,7 +168,6 @@
     "langchain.chains.combine_documents",
     "langchain.chains.combine_documents.base",
     "langchain.chains.combine_documents.reduce",
->>>>>>> 6d811ff8
 ]
 
 
@@ -299,10 +294,6 @@
     "sphinx.ext.coverage",
     "sphinx.ext.githubpages",
     "sphinx.ext.intersphinx",
-<<<<<<< HEAD
-    # "sphinx.ext.napoleon",
-=======
->>>>>>> 6d811ff8
     "sphinx.ext.viewcode",
     "sphinx.ext.todo",
     "sphinx_copybutton",
@@ -313,23 +304,6 @@
     ".rst": "restructuredtext",
     ".md": "markdown",
 }
-<<<<<<< HEAD
-
-# # Napoleon settings
-# napoleon_google_docstring = True
-# napoleon_numpy_docstring = True
-# napoleon_include_init_with_doc = False
-# napoleon_include_private_with_doc = False
-# napoleon_include_special_with_doc = True
-# napoleon_use_admonition_for_examples = False
-# napoleon_use_admonition_for_notes = False
-# napoleon_use_admonition_for_references = False
-# napoleon_use_ivar = False
-# napoleon_use_param = True
-# napoleon_use_rtype = True
-# napoleon_type_aliases = None
-=======
->>>>>>> 6d811ff8
 
 # Intersphinx settings
 intersphinx_mapping = {
