--- conflicted
+++ resolved
@@ -92,12 +92,7 @@
     :return: List of text chunks.
     :rtype: list
     """
-<<<<<<< HEAD
     text_splitter = RecursiveCharacterTextSplitter(chunk_size=10000, chunk_overlap=1000)
-=======
-    # text_splitter = RecursiveCharacterTextSplitter(chunk_size=10000, chunk_overlap=1000)
-    text_splitter = RecursiveCharacterTextSplitter(chunk_size=1000, chunk_overlap=200)
->>>>>>> 2f86b8f2
     chunks = text_splitter.split_documents(documents)
     return chunks
 
@@ -201,22 +196,6 @@
     :param n: Number of documents to add per batch.
     :type n: int
     """
-<<<<<<< HEAD
-=======
-    # TODO, find out why is add_documents does not work
-    # for i, chunk in enumerate(chunks[:5]):  # Test first 5 chunks
-    #     try:
-    #         embedding = vectorstore[0].embedding_function.embed_query(
-    #             chunk.page_content
-    #         )
-    #         # print(f"Chunk {i} embedding: {embedding[:5]}")
-    #         # print(
-    #         #     f"Doc {i}: page_content={chunk.page_content}, metadata={chunk.metadata}"
-    #         # )
-    #     except Exception as e:
-    #         print(f"Error embedding Chunk {i}: {e}")
-
->>>>>>> 2f86b8f2
     for i in range(0, len(chunks), n):
         vectorstore.add_documents(chunks[i : i + n])
 
@@ -235,21 +214,12 @@
 
 
 def load_CCC():
-<<<<<<< HEAD
         
         # Fetching document from CCC the save to for further process
         crawler.crawl()#switch back 
 
         # Refine text, by removing meanless conent from the XML files
         refine_html.refine_text()#switch back 
-=======
-
-    # Fetching document from CCC the save to for further process
-    # crawler.crawl()
-
-    # Refine text, by removing meanless conent from the XML files
-    # refine_html.refine_text()
->>>>>>> 2f86b8f2
 
     # Load the content into vectorstored database
     script_dir = os.path.dirname(os.path.abspath(__file__))
@@ -266,24 +236,16 @@
     Execute the document loading process by scraping web pages, reading PDFs, and loading local files.
     """
     try:
-<<<<<<< HEAD
         load_urls(url_list)#switch back 
         load_docs(pages)
         load_docs(local_files)
         scrape_urls(url_list_recursive)#switch back 
-=======
-        # load_urls(url_list)
-        # load_docs(pages)
-        # load_docs(local_files)
-        # scrape_urls(url_list_recursive)
->>>>>>> 2f86b8f2
         load_CCC()
 
     except Exception as e:
         print(e)
 
 
-<<<<<<< HEAD
 # URL list for scraping JSON blob
 url_list = [
     "https://rosecityresource.streetroots.org/api/query",
@@ -297,9 +259,6 @@
     "https://www.multco.us/dd",
 ]
 
-=======
-"""
->>>>>>> 2f86b8f2
 # Add local pdf file(s)
 PDF_PATH = "./rag_data/pdf/LLM_Agents_Beginners.pdf"
 loader = PyPDFLoader(PDF_PATH)
@@ -317,7 +276,6 @@
     parser=LanguageParser(language="python"),
 )
 local_files = local_loader.load()
-<<<<<<< HEAD
 
 # Create a list so program generates separate db's for different embedding types
 vectorstore = []
@@ -338,10 +296,6 @@
     )
 )
 NUM_EMBEDDINGS = len(vectorstore)
-=======
-"""
-
->>>>>>> 2f86b8f2
 
 if __name__ == "__main__":
     try:
