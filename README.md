# Chatbot for Social Services Web UI

### Built with Chainlit

**Portland State University | Computer Science capstone project | FW24: Sept 2024 - March 2025**

## Install

**Note**: This program has only been built and tested using Python 3.12

```bash
pip install -r requirements.txt
```

```bash
pip install -e .
```

or

```bash
pip install .
```

## Usage

```bash
chainlit run src/indigobot/clui.py -w
```

## API Keys

This program requires API key environment variables for:
<<<<<<< HEAD

- OpenAI (**required** for LLM engine)
- Google Places (Places lookup tool for supplementary info)
=======
- OpenAI (**required** for LLM engine)
- Google Places (Places lookup tool for supplementary info)
- ElevenLabs (for UI speech-to-text)
>>>>>>> 46151fa0

## Local Docker Usage

```bash
docker build -t example-name .
docker run -it -e OPENAI_API_KEY="your-api-key" example-name
```

**Thanks to Professors Bruce Irvin and Wu-chang Feng**

Team Indigo is:
Melissa Shanks, JunFan Lin, Grace Trieu, Sam Nelson, Avesta Mirashrafi, Karl Rosenberg, Kyle Klein<|MERGE_RESOLUTION|>--- conflicted
+++ resolved
@@ -31,15 +31,8 @@
 ## API Keys
 
 This program requires API key environment variables for:
-<<<<<<< HEAD
-
 - OpenAI (**required** for LLM engine)
 - Google Places (Places lookup tool for supplementary info)
-=======
-- OpenAI (**required** for LLM engine)
-- Google Places (Places lookup tool for supplementary info)
-- ElevenLabs (for UI speech-to-text)
->>>>>>> 46151fa0
 
 ## Local Docker Usage
 
