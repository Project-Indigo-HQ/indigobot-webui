--- conflicted
+++ resolved
@@ -5,10 +5,12 @@
 import os
 import readline  # Required for using arrow keys in CLI
 import subprocess
+import threading
 import time
 
 from indigobot.config import CURRENT_DIR
 from indigobot.context import chatbot_app
+from indigobot.quick_api import start_api
 from indigobot.utils.custom_loader import start_loader
 
 
@@ -41,16 +43,8 @@
     load_res = input("Would you like to enable the API? (y/n) ")
     if load_res == "y":
         try:
-<<<<<<< HEAD
-            api_path = os.path.join(CURRENT_DIR, "quick_api.py")
-            subprocess.Popen(["python", api_path])
-            time.sleep(10)
-=======
-            from indigobot.quick_api import start_api
-            import threading
             api_thread = threading.Thread(target=start_api, daemon=True)
             api_thread.start()
->>>>>>> 30f8be84
         except Exception as e:
             print(f"Error booting API: {e}")
 
